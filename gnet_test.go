--- conflicted
+++ resolved
@@ -1087,17 +1087,6 @@
 	must(Serve(events, events.protoAddr, WithTicker(true)))
 }
 
-<<<<<<< HEAD
-type testExecutorServer struct {
-	*EventServer
-	network, addr, protoAddr string
-
-	executed chan struct{}
-	stopped chan struct{}
-}
-
-func (tes *testExecutorServer) OnInitComplete(_ Server) (action Action) {
-=======
 type testClosedWakeUpServer struct {
 	*EventServer
 	network, addr, protoAddr string
@@ -1108,25 +1097,97 @@
 }
 
 func (tes *testClosedWakeUpServer) OnInitComplete(_ Server) (action Action) {
->>>>>>> e2957507
 	go func() {
 		c, err := net.Dial(tes.network, tes.addr)
 		if err != nil {
 			panic(err)
 		}
-<<<<<<< HEAD
-		defer c.Close()
-
-		_, err = c.Write([]byte("something"))
-=======
 
 		_, err = c.Write([]byte("hello"))
->>>>>>> e2957507
 		if err != nil {
 			panic(err)
 		}
 
-<<<<<<< HEAD
+		<-tes.readen
+		_, err = c.Write([]byte("hello again"))
+		if err != nil {
+			panic(err)
+		}
+
+		must(c.Close())
+		close(tes.clientClosed)
+		<-tes.serverClosed
+
+		fmt.Println("stop server...", Stop(context.TODO(), tes.protoAddr))
+	}()
+
+	return None
+}
+
+func (tes *testClosedWakeUpServer) React(_ []byte, conn Conn) ([]byte, Action) {
+	if conn.RemoteAddr() == nil {
+		panic("react on closed conn")
+	}
+
+	select {
+	case <-tes.readen:
+	default:
+		close(tes.readen)
+	}
+
+	// actually goroutines here needed only on windows since its async actions
+	// rely on an unbuffered channel and since we already into it - this will
+	// block forever.
+	go func() { must(conn.Wake()) }()
+	go func() { must(conn.Close()) }()
+
+	<-tes.clientClosed
+
+	return []byte("answer"), None
+}
+
+func (tes *testClosedWakeUpServer) OnClosed(c Conn, err error) (action Action) {
+	select {
+	case <-tes.serverClosed:
+	default:
+		close(tes.serverClosed)
+	}
+	return
+}
+
+// Test should not panic when we wake-up server_closed conn.
+func TestClosedWakeUp(t *testing.T) {
+	events := &testClosedWakeUpServer{
+		EventServer: &EventServer{}, network: "tcp", addr: ":8888", protoAddr: "tcp://:8888",
+		clientClosed: make(chan struct{}),
+		serverClosed: make(chan struct{}),
+		readen:       make(chan struct{}),
+	}
+
+	must(Serve(events, events.protoAddr))
+}
+
+type testExecutorServer struct {
+	*EventServer
+	network, addr, protoAddr string
+
+	executed chan struct{}
+	stopped  chan struct{}
+}
+
+func (tes *testExecutorServer) OnInitComplete(_ Server) (action Action) {
+	go func() {
+		c, err := net.Dial(tes.network, tes.addr)
+		if err != nil {
+			panic(err)
+		}
+		defer c.Close()
+
+		_, err = c.Write([]byte("something"))
+		if err != nil {
+			panic(err)
+		}
+
 		select {
 		case <-time.After(time.Second):
 			panic("task is not executed in time")
@@ -1143,25 +1204,12 @@
 		}
 
 		<-tes.stopped
-=======
-		<-tes.readen
-		_, err = c.Write([]byte("hello again"))
-		if err != nil {
-			panic(err)
-		}
-
-		must(c.Close())
-		close(tes.clientClosed)
-		<-tes.serverClosed
-
->>>>>>> e2957507
 		fmt.Println("stop server...", Stop(context.TODO(), tes.protoAddr))
 	}()
 
 	return None
 }
 
-<<<<<<< HEAD
 func (tes *testExecutorServer) OnOpened(conn Conn) ([]byte, Action) {
 	must(conn.AsyncExecute(func(c Conn) ([]byte, Action) {
 		close(tes.executed)
@@ -1172,7 +1220,7 @@
 	return nil, None
 }
 
-func (tes *testExecutorServer) OnClosed(c Conn, _ error) (action Action)  {
+func (tes *testExecutorServer) OnClosed(c Conn, _ error) (action Action) {
 	close(tes.stopped)
 
 	must(c.AsyncExecute(func(c Conn) ([]byte, Action) {
@@ -1186,47 +1234,7 @@
 	events := &testExecutorServer{
 		EventServer: &EventServer{}, network: "tcp", addr: ":8888", protoAddr: "tcp://:8888",
 		executed: make(chan struct{}),
-		stopped: make(chan struct{}),
-=======
-func (tes *testClosedWakeUpServer) React(_ []byte, conn Conn) ([]byte, Action) {
-	if conn.RemoteAddr() == nil {
-		panic("react on closed conn")
-	}
-
-	select {
-	case <-tes.readen:
-	default:
-		close(tes.readen)
-	}
-
-	// actually goroutines here needed only on windows since its async actions
-	// rely on an unbuffered channel and since we already into it - this will
-	// block forever.
-	go func() { must(conn.Wake()) }()
-	go func() { must(conn.Close()) }()
-
-	<-tes.clientClosed
-
-	return []byte("answer"), None
-}
-
-func (tes *testClosedWakeUpServer) OnClosed(c Conn, err error) (action Action) {
-	select {
-	case <-tes.serverClosed:
-	default:
-		close(tes.serverClosed)
-	}
-	return
-}
-
-// Test should not panic when we wake-up server_closed conn.
-func TestClosedWakeUp(t *testing.T) {
-	events := &testClosedWakeUpServer{
-		EventServer: &EventServer{}, network: "tcp", addr: ":8888", protoAddr: "tcp://:8888",
-		clientClosed: make(chan struct{}),
-		serverClosed: make(chan struct{}),
-		readen:       make(chan struct{}),
->>>>>>> e2957507
+		stopped:  make(chan struct{}),
 	}
 
 	must(Serve(events, events.protoAddr))
