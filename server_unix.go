--- conflicted
+++ resolved
@@ -198,17 +198,6 @@
 	svr.opts = options
 	svr.eventHandler = eventHandler
 	svr.ln = listener
-<<<<<<< HEAD
-	switch svr.opts.LoadBalance {
-	case Priority:
-		if svr.opts.ReusePort || svr.ln.pconn != nil {
-			return ErrLoadBalanceProtocolNotSupported
-		}
-		svr.subLoopGroup = new(eventLoopPriorityGroup)
-	default:
-		svr.subLoopGroup = new(eventLoopGroup)
-	}
-=======
 
 	switch options.LB {
 	case RoundRobin:
@@ -217,9 +206,13 @@
 		svr.subLoopGroup = new(leastConnectionsEventLoopGroup)
 	case SourceAddrHash:
 		svr.subLoopGroup = new(sourceAddrHashEventLoopGroup)
-	}
-
->>>>>>> cc4040e9
+	case Priority:
+		if svr.opts.ReusePort || svr.ln.pconn != nil {
+			return ErrLoadBalanceProtocolNotSupported
+		}
+		svr.subLoopGroup = new(priorityEventLoopGroup)
+	}
+
 	svr.cond = sync.NewCond(&sync.Mutex{})
 	svr.ticktock = make(chan time.Duration, 1)
 	svr.logger = func() Logger {
